--- conflicted
+++ resolved
@@ -6,7 +6,7 @@
 // var pass = require('../config/passport');
 var neo4j = require("neo4j");
 var index = require("../routes/index");
-var db = new neo4j.GraphDatabase("http://neo4j:mafrax@localhost:7474");
+var db = new neo4j.GraphDatabase("http://neo4j:mafrax@5.39.80.142:7474");
 
 var serverEvents = module.exports = function(io){
   io.sockets.on('connection', function (socket) {
@@ -15,19 +15,6 @@
     
     pageLoader.loadHomePage(function(err, videoWithTags){    
      
-<<<<<<< HEAD
-      console.log("server event error:" + err);
-if(err === null){
-  videoWithTags.sort(function(a, b) {
-    a = a.video[0].v.properties.timeStamp;
-    b = b.video[0].v.properties.timeStamp;
-    return a>b ? -1 : a<b ? 1 : 0;
-});
-  
-
-      socket.emit('loadHomePageFromServer', {videoWithTags});   
-}
-=======
       console.log(videoWithTags);
       if(videoWithTags!=null || videoWithTags != undefined || videoWithTags.length !=0 ){
 
@@ -42,7 +29,6 @@
         });
         
       }
->>>>>>> ee0998d4
     });
     
 
