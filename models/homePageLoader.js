--- conflicted
+++ resolved
@@ -18,128 +18,15 @@
     console.log(err);
     if (err) return callback(err, results);
 
-<<<<<<< HEAD
-    if (results.length != 0) {
-      HomePageL.buildIframe(null, results, function(videos) {
-        if (err) return callback(err, null);
-        callback(err, videos);
-      });
-    }
-=======
     var localArray = createArray(results);
       callback(localArray);
 
->>>>>>> ee0998d4
   });
 };
 
 function createArray(results) {
   var localArray = {};
   var i = 0;
-<<<<<<< HEAD
-  if (results.length === 0) {
-    callback(null);
-  } else {
-    for (var prop in results) {
-      if (results.hasOwnProperty(prop)) {
-        var quer2 =
-          "MATCH p=(v:Video)-[r:RATED]->(t:Tag) WHERE ID(v)=" +
-          results[prop].v._id +
-          " RETURN p, v , t, r";
-
-        db.cypher(quer2, function(err, result2) {
-          var test = "test";
-
-          var time =  timeConverter(result2[0].v.properties.timeStamp);
-
-          if (err) return callback(err);
-
-          var video = {};
-          // padding: 3px;
-          var html2 =
-          '<div class="flex-wrap videoContainer" style="border: rgb(19, 161, 243); border-width: 2px; border-style: ridge; border-radius: 0.9vh;  margin-bottom:5px;">' +
-          // background-image: linear-gradient(150deg, #ffdddd 15%, #ffffff 94%);
-          // '<div style="white-space:nowrap;">'+
-          '<div class="titleText">'+
-          // '<a href="'+result2[0].v.properties.embedUrl+'" class="hrefTitle">'+
-          '<a href="#" class="hrefTitle">'+
-          result2[0].v.properties.title +
-          '</a>'+
-          '</div>' +
-          '<div class="titleText2">'+
-          time+
-          '</div>' +
-          '<div class="titleText2" id="totalVotes'+result2[0].v._id+'">'+
-          '</div>' +
-          // '</div>'+
-          '<div class="embed-responsive embed-responsive-16by9">' +
-            '<iframe class="embed-responsive-item" src="' +
-            result2[0].v.properties.embedUrl +
-            '" frameborder="0" allow="autoplay; encrypted-media"' +
-            'allowfullscreen id="modalEmbedVideoId">' +
-            "</iframe>" +
-            '<input type="hidden" id="hiddenURl" value="' +
-            result2[0].v.properties.originalUrl +
-            '">' +
-            '<button type="button" value="Edit" class="col-2 btn btn-sm btn-primary " style="border-radius: 100vh;right:-80%;" onclick="expandIframe(' +
-            result2[0].v._id +')" '+
-            'data-toggle="tooltip" data-placement="top" title="Expand this video to a greater size" '+
-            ' id="expandButton'+result2[0].v._id+'"><span class="btn-inner--icon">' +
-            '<i class="ni ni-tv-2"></i></button>' +
-            "</span></button>" +
-            "</div>" +
-
-            
-            '<div class="flex-wrap">' +
-
-            '<div class="input-group">'+
-            '<input class="form-control" placeholder="Search" type="text" id="searchVideoBar' +
-            result2[0].v._id +'"'+
-            'data-toggle="tooltip" data-placement="top" title="Here you can check whether this video is already rated with the given criterion. '+
-            'If not then you can add it to the list"'+
-            'onkeyUp="filterCriterion(event,' +
-            result2[0].v._id +
-            ' )"'+
-            '>' +
-            '<span class="input-group-btn">' +
-            '<button type="submit" class="btn btn-block btn-primary "' +            
-            'id="filterAddCriterion_' +
-            result2[0].v._id +
-            '" onclick=addVideoSearchCriterion('+result2[0].v._id+')>' +
-            "ADD" +
-            "</button>" +
-            "</span>" +
-            '<span class="input-group-btn">' +
-            '<button class="btn btn-neutral" type="button" data-toggle="collapse" data-target="#demo' +
-            result2[0].v._id +
-            '" aria-controls="nav-inner-primary"' +
-            'aria-expanded="false" aria-label="Toggle navigation" id="collapseVideoButton'+result2[0].v._id +'">' +
-            '<span class="navbar-toggler-icon"><span class="btn-inner--icon"'+
-            'data-toggle="tooltip" data-placement="top" title="Consult the list of criterii applying to this video" '+
-            '>' +
-            '<i class="ni ni-bold-down"></i></button>' +
-            "</span></span>" +
-            "</button>" +
-            "</span>" +
-            "</div>" +
-
-            '<div id="demo' +
-            result2[0].v._id +
-            '" class="collapse col-12" style="max-height: 50vh; overflow:auto; ">' +
-            '<div class="container-fluid justify-content-center" style="float: left;" id="progressBarContainer' +
-            result2[0].v._id +
-            '">' +
-            "</div>" +
-            "</div>" +
-            "</div>";
-
-          video["iframe"] = html2;
-          video["video"] = result2;
-          array.push(video);
-
-          if (i === results.length - 1) {
-            callback(array);
-=======
   for (var prop in results) {
     if (results.hasOwnProperty(prop)) {
       if (prop > 0 && results[prop].v._id !== results[prop - 1].v._id) {
@@ -152,7 +39,6 @@
           }
           else {
             return false;
->>>>>>> ee0998d4
           }
         }
         var arrByID = results.filter(filtrerParID);
